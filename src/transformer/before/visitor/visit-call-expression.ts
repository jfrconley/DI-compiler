--- conflicted
+++ resolved
@@ -1,4 +1,3 @@
-<<<<<<< HEAD
 import {DI_CONTAINER_NAME} from "../../constant.js";
 import {TS} from "../../../type/type.js";
 import {BeforeVisitorOptions} from "../before-visitor-options.js";
@@ -23,8 +22,15 @@
 					return childContinuation(node);
 				}
 
+				const [firstTypeArgument] = node.typeArguments;
+
 				return factory.updateCallExpression(node, node.expression, node.typeArguments, [
-					factory.createObjectLiteralExpression([factory.createPropertyAssignment("identifier", factory.createStringLiteral(node.typeArguments[0].getFullText().trim()))])
+					factory.createObjectLiteralExpression([
+						factory.createPropertyAssignment(
+							"identifier",
+							factory.createStringLiteral((firstTypeArgument.getFirstToken()?.getFullText() ?? firstTypeArgument.getFullText()).trim())
+						)
+					])
 				]);
 			}
 
@@ -120,225 +126,6 @@
 	}
 
 	return childContinuation(node);
-=======
-import { DI_CONTAINER_NAME } from "../../constant";
-import { TS } from "../../../type/type";
-import { BeforeVisitorOptions } from "../before-visitor-options";
-import { DiMethodKind } from "../../di-method-kind";
-import { VisitorContext } from "../../visitor-context";
-import {
-  getImportDefaultHelper,
-  getImportStarHelper,
-  moduleKindDefinesDependencies,
-  moduleKindSupportsImportHelpers,
-} from "../../../util/ts-util";
-import { pickServiceOrImplementationName } from "../util";
-
-export function visitCallExpression(
-  options: BeforeVisitorOptions<TS.CallExpression>
-): TS.VisitResult<TS.Node> {
-  const {
-    node,
-    childContinuation,
-    continuation,
-    context,
-    addTslibDefinition,
-    requireImportedSymbol,
-  } = options;
-  const { typescript, factory, transformationContext } = context;
-
-  const diMethod = getDiMethodKind(node.expression, context);
-
-  if (diMethod != null) {
-    switch (diMethod) {
-      case DiMethodKind.GET:
-      case DiMethodKind.HAS: {
-        // If no type arguments are given, don't modify the node at all
-        if (node.typeArguments == null || node.typeArguments[0] == null) {
-          return childContinuation(node);
-        }
-
-        const [firstTypeArgument] = node.typeArguments;
-
-        return factory.updateCallExpression(
-          node,
-          node.expression,
-          node.typeArguments,
-          [
-            factory.createObjectLiteralExpression([
-              factory.createPropertyAssignment(
-                "identifier",
-                factory.createStringLiteral(
-                  (firstTypeArgument.getFirstToken()?.getFullText() ?? firstTypeArgument.getFullText()).trim()
-                )
-              ),
-            ]),
-          ]
-        );
-      }
-
-      case DiMethodKind.REGISTER_SINGLETON:
-      case DiMethodKind.REGISTER_TRANSIENT: {
-        let [typeArg, implementationArg] = (node.typeArguments ??
-          []) as unknown as [
-          TS.TypeNode | undefined,
-          TS.TypeNode | TS.Expression | undefined
-        ];
-
-        // If not implementation is provided, use the type argument *as* the implementation
-        if (implementationArg == null) {
-          implementationArg = typeArg;
-        }
-
-        // If another implementation is passed, used that one instead
-        if (node.arguments.length > 0) {
-          implementationArg = node.arguments[0];
-        }
-
-        if (typeArg == null || implementationArg == null) {
-          return childContinuation(node);
-        }
-
-        const typeArgText = pickServiceOrImplementationName(typeArg, context);
-        const implementationArgText = pickServiceOrImplementationName(
-          implementationArg,
-          context
-        );
-
-        // If the Implementation is a TypeNode, and if it originates from an ImportDeclaration, it may be stripped from the file since Typescript won't Type-check the updates from
-        // a CustomTransformer and such a node would normally be removed from the imports.
-        // to fix it, add an ImportDeclaration if needed
-        if (typescript.isTypeNode(implementationArg)) {
-          const matchingImport = findMatchingImportDeclarationForIdentifier(
-            implementationArgText,
-            options
-          );
-          if (
-            matchingImport != null &&
-            typescript.isStringLiteralLike(
-              matchingImport.importDeclaration.moduleSpecifier
-            )
-          ) {
-            switch (matchingImport.kind) {
-              case "default": {
-                const compilerOptions = context.program.getCompilerOptions();
-
-                // Log a request for the __importDefault helper already if we will
-                // need it in a later transformation step
-                if (
-                  moduleKindSupportsImportHelpers(
-                    compilerOptions.module,
-                    typescript
-                  ) &&
-                  compilerOptions.esModuleInterop === true &&
-                  compilerOptions.importHelpers !== true
-                ) {
-                  transformationContext.requestEmitHelper(
-                    getImportDefaultHelper(typescript)
-                  );
-                }
-
-                // Log a request for adding 'tslib' to the define([...]) array for the current
-                // module system if it relies on declaring dependencies (such as UMD, AMD, and SystemJS does)
-                if (
-                  moduleKindDefinesDependencies(
-                    compilerOptions.module,
-                    typescript
-                  ) &&
-                  compilerOptions.esModuleInterop === true &&
-                  compilerOptions.importHelpers === true
-                ) {
-                  addTslibDefinition();
-                }
-
-                requireImportedSymbol({
-                  isDefaultImport: true,
-                  moduleSpecifier:
-                    matchingImport.importDeclaration.moduleSpecifier.text,
-                  name: matchingImport.identifier.text,
-                  propertyName: matchingImport.identifier.text,
-                });
-                break;
-              }
-
-              case "namedImport": {
-                requireImportedSymbol({
-                  isDefaultImport: false,
-                  moduleSpecifier:
-                    matchingImport.importDeclaration.moduleSpecifier.text,
-                  name: matchingImport.importSpecifier.name.text,
-                  propertyName:
-                    matchingImport.importSpecifier.propertyName?.text ??
-                    matchingImport.importSpecifier.name.text,
-                });
-                break;
-              }
-
-              case "namespace": {
-                const compilerOptions = context.program.getCompilerOptions();
-
-                // Log a request for the __importStar helper already if you will
-                // need it in a later transformation step
-                if (
-                  moduleKindSupportsImportHelpers(
-                    compilerOptions.module,
-                    typescript
-                  ) &&
-                  compilerOptions.esModuleInterop === true &&
-                  compilerOptions.importHelpers !== true
-                ) {
-                  transformationContext.requestEmitHelper(
-                    getImportStarHelper(typescript)
-                  );
-                }
-
-                requireImportedSymbol({
-                  isNamespaceImport: true,
-                  moduleSpecifier:
-                    matchingImport.importDeclaration.moduleSpecifier.text,
-                  name: matchingImport.identifier.text,
-                });
-                break;
-              }
-            }
-          }
-        }
-
-        return factory.updateCallExpression(
-          node,
-          node.expression,
-          node.typeArguments,
-          [
-            typescript.isTypeNode(implementationArg)
-              ? factory.createIdentifier("undefined")
-              : (continuation(implementationArg) as TS.Expression),
-            factory.createObjectLiteralExpression([
-              factory.createPropertyAssignment(
-                "identifier",
-                factory.createNoSubstitutionTemplateLiteral(typeArgText)
-              ),
-              ...(!typescript.isTypeNode(implementationArg)
-                ? []
-                : [
-                    factory.createPropertyAssignment(
-                      "implementation",
-                      factory.createIdentifier(
-                        rewriteImplementationName(
-                          implementationArgText,
-                          options
-                        )
-                      )
-                    ),
-                  ]),
-            ]),
-          ]
-        );
-      }
-    }
-  }
-
-  return childContinuation(node);
->>>>>>> dc5f6ba6
 }
 
 interface FindMatchingImportDeclarationForIdentifierBaseResult {
